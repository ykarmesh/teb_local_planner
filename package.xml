<?xml version="1.0"?>
<package format="2">
  <name>teb_local_planner</name>
<<<<<<< HEAD
  <version>0.4.3</version>
=======
  <version>0.6.5</version>
>>>>>>> 63869aa9
  <description>
    The teb_local_planner package implements a plugin
    to the base_local_planner of the 2D navigation stack.
    The underlying method called Timed Elastic Band locally optimizes
    the robot's trajectory with respect to trajectory execution time,
    separation from obstacles and compliance with kinodynamic constraints at runtime.	
  </description>


  <maintainer email="christoph.roesmann@tu-dortmund.de">Christoph Rösmann</maintainer>

  <license>BSD</license>

  <url type="website">http://wiki.ros.org/teb_local_planner</url>

  <author email="christoph.roesmann@tu-dortmund.de">Christoph Rösmann</author>

  <buildtool_depend>catkin</buildtool_depend>

  <build_depend>cmake_modules</build_depend>
  <build_depend>message_generation</build_depend>
  
  <build_export_depend>message_runtime</build_export_depend>
  <exec_depend>message_runtime</exec_depend>
  
  <depend>base_local_planner</depend>
  <depend>costmap_2d</depend>
  <depend>costmap_converter</depend>

  <depend>dynamic_reconfigure</depend>
  <depend>geometry_msgs</depend>
  <depend>interactive_markers</depend>
  <depend>libg2o</depend>
  <depend>nav_core</depend>
  <depend>nav_msgs</depend>
  <depend>pluginlib</depend>
  <depend>roscpp</depend>
  <depend>std_msgs</depend>
  <depend>tf</depend>
  <depend>tf_conversions</depend>
  <depend>visualization_msgs</depend>

  <export>
    <nav_core plugin="${prefix}/teb_local_planner_plugin.xml"/>
  </export>
</package><|MERGE_RESOLUTION|>--- conflicted
+++ resolved
@@ -1,17 +1,13 @@
 <?xml version="1.0"?>
-<package format="2">
+<package>
   <name>teb_local_planner</name>
-<<<<<<< HEAD
   <version>0.4.3</version>
-=======
-  <version>0.6.5</version>
->>>>>>> 63869aa9
   <description>
-    The teb_local_planner package implements a plugin
-    to the base_local_planner of the 2D navigation stack.
-    The underlying method called Timed Elastic Band locally optimizes
-    the robot's trajectory with respect to trajectory execution time,
-    separation from obstacles and compliance with kinodynamic constraints at runtime.	
+	The teb_local_planner package implements a plugin
+	to the base_local_planner of the 2D navigation stack.
+	The underlying method called Timed Elastic Band locally optimizes
+	the robot's trajectory with respect to trajectory execution time,
+	separation from obstacles and compliance with kinodynamic constraints at runtime.	
   </description>
 
 
@@ -25,28 +21,41 @@
 
   <buildtool_depend>catkin</buildtool_depend>
 
+  <build_depend>base_local_planner</build_depend>
+  <build_depend>costmap_2d</build_depend>
+  <build_depend>costmap_converter</build_depend>
   <build_depend>cmake_modules</build_depend>
+  <build_depend>dynamic_reconfigure</build_depend>
+  <build_depend>geometry_msgs</build_depend>
+  <build_depend>interactive_markers</build_depend>
+  <build_depend>libg2o</build_depend>
   <build_depend>message_generation</build_depend>
-  
-  <build_export_depend>message_runtime</build_export_depend>
-  <exec_depend>message_runtime</exec_depend>
-  
-  <depend>base_local_planner</depend>
-  <depend>costmap_2d</depend>
-  <depend>costmap_converter</depend>
+  <build_depend>nav_core</build_depend>
+  <build_depend>nav_msgs</build_depend>
+  <build_depend>pluginlib</build_depend>
+  <build_depend>roscpp</build_depend>
+  <build_depend>std_msgs</build_depend>
+  <build_depend>tf</build_depend>
+  <build_depend>tf_conversions</build_depend>
+  <build_depend>visualization_msgs</build_depend>
 
-  <depend>dynamic_reconfigure</depend>
-  <depend>geometry_msgs</depend>
-  <depend>interactive_markers</depend>
-  <depend>libg2o</depend>
-  <depend>nav_core</depend>
-  <depend>nav_msgs</depend>
-  <depend>pluginlib</depend>
-  <depend>roscpp</depend>
-  <depend>std_msgs</depend>
-  <depend>tf</depend>
-  <depend>tf_conversions</depend>
-  <depend>visualization_msgs</depend>
+  <run_depend>base_local_planner</run_depend>
+  <run_depend>costmap_2d</run_depend>
+  <run_depend>costmap_converter</run_depend>
+  <run_depend>dynamic_reconfigure</run_depend>
+  <run_depend>geometry_msgs</run_depend>
+  <run_depend>interactive_markers</run_depend>
+  <run_depend>libg2o</run_depend>
+  <run_depend>message_runtime</run_depend>
+  <run_depend>nav_core</run_depend>
+  <run_depend>nav_msgs</run_depend>
+  <run_depend>pluginlib</run_depend>
+  <run_depend>roscpp</run_depend>
+  <run_depend>std_msgs</run_depend>
+  <run_depend>tf</run_depend>
+  <run_depend>tf_conversions</run_depend>
+  <run_depend>visualization_msgs</run_depend>
+
 
   <export>
     <nav_core plugin="${prefix}/teb_local_planner_plugin.xml"/>
