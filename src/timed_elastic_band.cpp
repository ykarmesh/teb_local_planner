/*********************************************************************
 *
 * Software License Agreement (BSD License)
 *
 *  Copyright (c) 2016,
 *  TU Dortmund - Institute of Control Theory and Systems Engineering.
 *  All rights reserved.
 *
 *  Redistribution and use in source and binary forms, with or without
 *  modification, are permitted provided that the following conditions
 *  are met:
 *
 *   * Redistributions of source code must retain the above copyright
 *     notice, this list of conditions and the following disclaimer.
 *   * Redistributions in binary form must reproduce the above
 *     copyright notice, this list of conditions and the following
 *     disclaimer in the documentation and/or other materials provided
 *     with the distribution.
 *   * Neither the name of the institute nor the names of its
 *     contributors may be used to endorse or promote products derived
 *     from this software without specific prior written permission.
 *
 *  THIS SOFTWARE IS PROVIDED BY THE COPYRIGHT HOLDERS AND CONTRIBUTORS
 *  "AS IS" AND ANY EXPRESS OR IMPLIED WARRANTIES, INCLUDING, BUT NOT
 *  LIMITED TO, THE IMPLIED WARRANTIES OF MERCHANTABILITY AND FITNESS
 *  FOR A PARTICULAR PURPOSE ARE DISCLAIMED. IN NO EVENT SHALL THE
 *  COPYRIGHT OWNER OR CONTRIBUTORS BE LIABLE FOR ANY DIRECT, INDIRECT,
 *  INCIDENTAL, SPECIAL, EXEMPLARY, OR CONSEQUENTIAL DAMAGES (INCLUDING,
 *  BUT NOT LIMITED TO, PROCUREMENT OF SUBSTITUTE GOODS OR SERVICES;
 *  LOSS OF USE, DATA, OR PROFITS; OR BUSINESS INTERRUPTION) HOWEVER
 *  CAUSED AND ON ANY THEORY OF LIABILITY, WHETHER IN CONTRACT, STRICT
 *  LIABILITY, OR TORT (INCLUDING NEGLIGENCE OR OTHERWISE) ARISING IN
 *  ANY WAY OUT OF THE USE OF THIS SOFTWARE, EVEN IF ADVISED OF THE
 *  POSSIBILITY OF SUCH DAMAGE.
 *
 * Author: Christoph Rösmann
 *********************************************************************/

#include <teb_local_planner/timed_elastic_band.h>


namespace teb_local_planner
{


TimedElasticBand::TimedElasticBand()
{		
}

TimedElasticBand::~TimedElasticBand()
{
  ROS_DEBUG("Destructor Timed_Elastic_Band...");
  clearTimedElasticBand();
}


void TimedElasticBand::addPose(const PoseSE2& pose, bool fixed)
{
  VertexPose* pose_vertex = new VertexPose(pose, fixed);
  pose_vec_.push_back( pose_vertex );
  return;
}

void TimedElasticBand::addPose(const Eigen::Ref<const Eigen::Vector2d>& position, double theta, bool fixed)
{
  VertexPose* pose_vertex = new VertexPose(position, theta, fixed);
  pose_vec_.push_back( pose_vertex );
  return;
}

 void TimedElasticBand::addPose(double x, double y, double theta, bool fixed)
{
  VertexPose* pose_vertex = new VertexPose(x, y, theta, fixed);
  pose_vec_.push_back( pose_vertex );
  return;
}

void TimedElasticBand::addTimeDiff(double dt, bool fixed)
{
  VertexTimeDiff* timediff_vertex = new VertexTimeDiff(dt, fixed);
  timediff_vec_.push_back( timediff_vertex );
  return;
}


void TimedElasticBand::addPoseAndTimeDiff(double x, double y, double angle, double dt)
{
  if (sizePoses() != sizeTimeDiffs())
  {
    addPose(x,y,angle,false);
    addTimeDiff(dt,false);
  }
  else 
    ROS_ERROR("Method addPoseAndTimeDiff: Add one single Pose first. Timediff describes the time difference between last conf and given conf");
  return;
}


 
void TimedElasticBand::addPoseAndTimeDiff(const PoseSE2& pose, double dt)
{
  if (sizePoses() != sizeTimeDiffs())
  {
    addPose(pose,false);
    addTimeDiff(dt,false);
  } else
    ROS_ERROR("Method addPoseAndTimeDiff: Add one single Pose first. Timediff describes the time difference between last conf and given conf");
  return;
}

void TimedElasticBand::addPoseAndTimeDiff(const Eigen::Ref<const Eigen::Vector2d>& position, double theta, double dt)
{
  if (sizePoses() != sizeTimeDiffs())
  {
    addPose(position, theta,false);
    addTimeDiff(dt,false);
  } else 
    ROS_ERROR("Method addPoseAndTimeDiff: Add one single Pose first. Timediff describes the time difference between last conf and given conf");
  return;
}


void TimedElasticBand::deletePose(int index)
{
  ROS_ASSERT(index<pose_vec_.size());
  delete pose_vec_.at(index);
  pose_vec_.erase(pose_vec_.begin()+index);
}

void TimedElasticBand::deletePoses(int index, int number)
{
<<<<<<< HEAD
	ROS_ASSERT(index+number<=pose_vec_.size());
	for (unsigned int i = index; i<index+number; ++i)
		delete pose_vec_.at(i);
	pose_vec_.erase(pose_vec_.begin()+index, pose_vec_.begin()+index+number);
=======
  ROS_ASSERT(index+number<=(int)pose_vec_.size());
  for (int i = index; i<index+number; ++i)
    delete pose_vec_.at(i);
  pose_vec_.erase(pose_vec_.begin()+index, pose_vec_.begin()+index+number);
>>>>>>> 63869aa9
}

void TimedElasticBand::deleteTimeDiff(int index)
{
  ROS_ASSERT(index<(int)timediff_vec_.size());
  delete timediff_vec_.at(index);
  timediff_vec_.erase(timediff_vec_.begin()+index);
}

void TimedElasticBand::deleteTimeDiffs(int index, int number)
{
<<<<<<< HEAD
	ROS_ASSERT(index+number<=timediff_vec_.size());
	for (unsigned int i = index; i<index+number; ++i)
		delete timediff_vec_.at(i);
	timediff_vec_.erase(timediff_vec_.begin()+index, timediff_vec_.begin()+index+number);
=======
  ROS_ASSERT(index+number<=timediff_vec_.size());
  for (int i = index; i<index+number; ++i)
    delete timediff_vec_.at(i);
  timediff_vec_.erase(timediff_vec_.begin()+index, timediff_vec_.begin()+index+number);
>>>>>>> 63869aa9
}

void TimedElasticBand::insertPose(int index, const PoseSE2& pose)
{
  VertexPose* pose_vertex = new VertexPose(pose);
  pose_vec_.insert(pose_vec_.begin()+index, pose_vertex);
}

void TimedElasticBand::insertPose(int index, const Eigen::Ref<const Eigen::Vector2d>& position, double theta)
{
  VertexPose* pose_vertex = new VertexPose(position, theta);
  pose_vec_.insert(pose_vec_.begin()+index, pose_vertex);
}

void TimedElasticBand::insertPose(int index, double x, double y, double theta)
{
  VertexPose* pose_vertex = new VertexPose(x, y, theta);
  pose_vec_.insert(pose_vec_.begin()+index, pose_vertex);
}

void TimedElasticBand::insertTimeDiff(int index, double dt)
{
  VertexTimeDiff* timediff_vertex = new VertexTimeDiff(dt);
  timediff_vec_.insert(timediff_vec_.begin()+index, timediff_vertex);
}


void TimedElasticBand::clearTimedElasticBand()
{
  for (PoseSequence::iterator pose_it = pose_vec_.begin(); pose_it != pose_vec_.end(); ++pose_it)
    delete *pose_it;
  pose_vec_.clear();
  
  for (TimeDiffSequence::iterator dt_it = timediff_vec_.begin(); dt_it != timediff_vec_.end(); ++dt_it)
    delete *dt_it;
  timediff_vec_.clear();
}


void TimedElasticBand::setPoseVertexFixed(int index, bool status)
{
  ROS_ASSERT(index<sizePoses());
  pose_vec_.at(index)->setFixed(status);   
}

void TimedElasticBand::setTimeDiffVertexFixed(int index, bool status)
{
  ROS_ASSERT(index<sizeTimeDiffs());
  timediff_vec_.at(index)->setFixed(status);
}


void TimedElasticBand::autoResize(double dt_ref, double dt_hysteresis, int min_samples)
{
  /// iterate through all TEB states only once and add/remove states!
  for(int i=0; i < sizeTimeDiffs(); ++i) // TimeDiff connects Point(i) with Point(i+1)
  {
    if(TimeDiff(i) > dt_ref + dt_hysteresis)
    {
      //ROS_DEBUG("teb_local_planner: autoResize() inserting new bandpoint i=%u, #TimeDiffs=%lu",i,sizeTimeDiffs());
      
      double newtime = 0.5*TimeDiff(i);

      TimeDiff(i) = newtime;
      insertPose(i+1, PoseSE2::average(Pose(i),Pose(i+1)) );
      insertTimeDiff(i+1,newtime);
      
      ++i; // skip the newly inserted pose
    }
    else if(TimeDiff(i) < dt_ref - dt_hysteresis && (int)sizeTimeDiffs()>min_samples) // only remove samples if size is larger than min_samples.
    {
      //ROS_DEBUG("teb_local_planner: autoResize() deleting bandpoint i=%u, #TimeDiffs=%lu",i,sizeTimeDiffs());
      
      if(i < ((int)sizeTimeDiffs()-1))
      {
        TimeDiff(i+1) = TimeDiff(i+1) + TimeDiff(i);
        deleteTimeDiff(i);
        deletePose(i+1);
      }
    }
  }
}


double TimedElasticBand::getSumOfAllTimeDiffs() const
{
  double time = 0;

  for(TimeDiffSequence::const_iterator dt_it = timediff_vec_.begin(); dt_it != timediff_vec_.end(); ++dt_it)
  {
      time += (*dt_it)->dt();
  }
  return time;
}

double TimedElasticBand::getAccumulatedDistance() const
{
  double dist = 0;

  for(int i=1; i<sizePoses(); ++i)
  {
      dist += (Pose(i).position() - Pose(i-1).position()).norm();
  }
  return dist;
}

bool TimedElasticBand::initTEBtoGoal(const PoseSE2& start, const PoseSE2& goal, double diststep, double timestep, int min_samples, bool guess_backwards_motion)
{
  if (!isInit())
  {   
    addPose(start); // add starting point
    setPoseVertexFixed(0,true); // StartConf is a fixed constraint during optimization
        
    if (diststep!=0)
    {
      Eigen::Vector2d point_to_goal = goal.position()-start.position();
      double dir_to_goal = std::atan2(point_to_goal[1],point_to_goal[0]); // direction to goal
      double dx = diststep*std::cos(dir_to_goal);
      double dy = diststep*std::sin(dir_to_goal);
      double orient_init = dir_to_goal;
      // check if the goal is behind the start pose (w.r.t. start orientation)
      if (guess_backwards_motion && point_to_goal.dot(start.orientationUnitVec()) < 0) 
        orient_init = g2o::normalize_theta(orient_init+M_PI);
      
      double dist_to_goal = point_to_goal.norm();
      double no_steps_d = dist_to_goal/std::abs(diststep); // ignore negative values
      unsigned int no_steps = (unsigned int) std::floor(no_steps_d);
      
      for (unsigned int i=1; i<=no_steps; i++) // start with 1! starting point had index 0
      {
        if (i==no_steps && no_steps_d==(float) no_steps) 
            break; // if last conf (depending on stepsize) is equal to goal conf -> leave loop
        addPoseAndTimeDiff(start.x()+i*dx,start.y()+i*dy,orient_init,timestep);
      }

    }
    
    // if number of samples is not larger than min_samples, insert manually
    if ( sizePoses() < min_samples-1 )
    {
      ROS_DEBUG("initTEBtoGoal(): number of generated samples is less than specified by min_samples. Forcing the insertion of more samples...");
      while (sizePoses() < min_samples-1) // subtract goal point that will be added later
      {
        // simple strategy: interpolate between the current pose and the goal
        addPoseAndTimeDiff( PoseSE2::average(BackPose(), goal), timestep ); // let the optimier correct the timestep (TODO: better initialization	
      }
    }
    
    // add goal
    addPoseAndTimeDiff(goal,timestep); // add goal point
    setPoseVertexFixed(sizePoses()-1,true); // GoalConf is a fixed constraint during optimization	
  }
  else // size!=0
  {
    ROS_WARN("Cannot init TEB between given configuration and goal, because TEB vectors are not empty or TEB is already initialized (call this function before adding states yourself)!");
    ROS_WARN("Number of TEB configurations: %d, Number of TEB timediffs: %d",(unsigned int) sizePoses(),(unsigned int) sizeTimeDiffs());
    return false;
  }
  return true;
}


bool TimedElasticBand::initTEBtoGoal(const std::vector<geometry_msgs::PoseStamped>& plan, double dt, bool estimate_orient, int min_samples, bool guess_backwards_motion)
{
  
  if (!isInit())
  {
    PoseSE2 start(plan.front().pose);
    PoseSE2 goal(plan.back().pose);
    
    addPose(start); // add starting point with given orientation
    setPoseVertexFixed(0,true); // StartConf is a fixed constraint during optimization

    bool backwards = false;
    if (guess_backwards_motion && (goal.position()-start.position()).dot(start.orientationUnitVec()) < 0) // check if the goal is behind the start pose (w.r.t. start orientation)
        backwards = true;
    
    
    for (int i=1; i<(int)plan.size()-1; ++i)
    {
        double yaw;
        if (estimate_orient)
        {
            // get yaw from the orientation of the distance vector between pose_{i+1} and pose_{i}
            double dx = plan[i+1].pose.position.x - plan[i].pose.position.x;
            double dy = plan[i+1].pose.position.y - plan[i].pose.position.y;
            yaw = std::atan2(dy,dx);
            if (backwards)
                yaw = g2o::normalize_theta(yaw+M_PI);
        }
        else 
        {
            yaw = tf::getYaw(plan[i].pose.orientation);
        }
        addPoseAndTimeDiff(plan[i].pose.position.x, plan[i].pose.position.y, yaw, dt);
    }
    
    // if number of samples is not larger than min_samples, insert manually
    if ( sizePoses() < min_samples-1 )
    {
      ROS_DEBUG("initTEBtoGoal(): number of generated samples is less than specified by min_samples. Forcing the insertion of more samples...");
      while (sizePoses() < min_samples-1) // subtract goal point that will be added later
      {
        // simple strategy: interpolate between the current pose and the goal
        addPoseAndTimeDiff( PoseSE2::average(BackPose(), goal), dt ); // let the optimier correct the timestep (TODO: better initialization	
      }
    }
    
    // Now add final state with given orientation
    addPoseAndTimeDiff(goal, dt);
    setPoseVertexFixed(sizePoses()-1,true); // GoalConf is a fixed constraint during optimization
  }
  else // size!=0
  {
    ROS_WARN("Cannot init TEB between given configuration and goal, because TEB vectors are not empty or TEB is already initialized (call this function before adding states yourself)!");
    ROS_WARN("Number of TEB configurations: %d, Number of TEB timediffs: %d", sizePoses(), sizeTimeDiffs());
    return false;
  }
  
  return true;
}


int TimedElasticBand::findClosestTrajectoryPose(const Eigen::Ref<const Eigen::Vector2d>& ref_point, double* distance, int begin_idx) const
{
  std::vector<double> dist_vec; // TODO: improve! efficiency
  dist_vec.reserve(sizePoses());
  
  int n = sizePoses();
  
  // calc distances
  for (int i = begin_idx; i < n; i++)
  {
    Eigen::Vector2d diff = ref_point - Pose(i).position();
    dist_vec.push_back(diff.norm());
  }
  
  if (dist_vec.empty())
    return -1;
  
  // find minimum
  int index_min = 0;

  double last_value = dist_vec.at(0);
  for (int i=1; i < (int)dist_vec.size(); i++)
  {
    if (dist_vec.at(i) < last_value)
    {
      last_value = dist_vec.at(i);
      index_min = i;
    }
  }
  if (distance)
    *distance = last_value;
  return begin_idx+index_min;
}


int TimedElasticBand::findClosestTrajectoryPose(const Eigen::Ref<const Eigen::Vector2d>& ref_line_start, const Eigen::Ref<const Eigen::Vector2d>& ref_line_end, double* distance) const
{
  std::vector<double> dist_vec; // TODO: improve! efficiency
  dist_vec.reserve(sizePoses());

  int n = sizePoses();
  
  // calc distances  
  for (int i = 0; i < n; i++)
  {
    Eigen::Vector2d point = Pose(i).position();
    double diff = distance_point_to_segment_2d(point, ref_line_start, ref_line_end);
    dist_vec.push_back(diff);
  }
  
  if (dist_vec.empty())
    return -1;
  
  // find minimum
  int index_min = 0;

  double last_value = dist_vec.at(0);
  for (int i=1; i < (int)dist_vec.size(); i++)
  {
    if (dist_vec.at(i) < last_value)
    {
      last_value = dist_vec.at(i);
      index_min = i;
    }
  }
  if (distance)
    *distance = last_value;
  return index_min; // return index, because it's equal to the vertex, which represents this bandpoint
}

int TimedElasticBand::findClosestTrajectoryPose(const Point2dContainer& vertices, double* distance) const
{
  if (vertices.empty())
    return 0;
  else if (vertices.size() == 1)
    return findClosestTrajectoryPose(vertices.front());
  else if (vertices.size() == 2)
    return findClosestTrajectoryPose(vertices.front(), vertices.back());
  
  std::vector<double> dist_vec; // TODO: improve! efficiency
  dist_vec.reserve(sizePoses());
  
  int n = sizePoses();
  
  // calc distances  
  for (int i = 0; i < n; i++)
  {
    Eigen::Vector2d point = Pose(i).position();
    double diff = HUGE_VAL;
    for (int j = 0; j < (int) vertices.size()-1; ++j)
    {
       diff = std::min(diff, distance_point_to_segment_2d(point, vertices[j], vertices[j+1]));
    }
    diff = std::min(diff, distance_point_to_segment_2d(point, vertices.back(), vertices.front()));
    dist_vec.push_back(diff);
  }

  if (dist_vec.empty())
    return -1;

  // find minimum
  int index_min = 0;

  double last_value = dist_vec.at(0);
  for (int i=1; i < (int)dist_vec.size(); i++)
  {
    if (dist_vec.at(i) < last_value)
    {
      last_value = dist_vec.at(i);
      index_min = i;
    }
  }
  if (distance)
    *distance = last_value;
  return index_min; // return index, because it's equal to the vertex, which represents this bandpoint
}


int TimedElasticBand::findClosestTrajectoryPose(const Obstacle& obstacle, double* distance) const
{
  const PointObstacle* pobst = dynamic_cast<const PointObstacle*>(&obstacle);
  if (pobst)
    return findClosestTrajectoryPose(pobst->position(), distance);
  
  const LineObstacle* lobst = dynamic_cast<const LineObstacle*>(&obstacle);
  if (lobst)
    return findClosestTrajectoryPose(lobst->start(), lobst->end(), distance);
  
  const PolygonObstacle* polyobst = dynamic_cast<const PolygonObstacle*>(&obstacle);
  if (polyobst)
    return findClosestTrajectoryPose(polyobst->vertices(), distance);
  
  return findClosestTrajectoryPose(obstacle.getCentroid(), distance);  
}




bool TimedElasticBand::detectDetoursBackwards(double threshold) const
{
  if (sizePoses()<2) return false;
  
  Eigen::Vector2d d_start_goal = BackPose().position() - Pose(0).position();
  d_start_goal.normalize(); // using scalar_product without normalizing vectors first result in different threshold-effects

  /// detect based on orientation
  for(int i=0; i < sizePoses(); ++i)
  {
    Eigen::Vector2d orient_vector(cos( Pose(i).theta() ), sin( Pose(i).theta() ) );
    if (orient_vector.dot(d_start_goal) < threshold)
    {	
      ROS_DEBUG("detectDetoursBackwards() - mark TEB for deletion: start-orientation vs startgoal-vec");
      return true; // backward direction found
    }
  }
  
  /// check if upcoming configuration (next index) ist pushed behind the start (e.g. due to obstacles)
  // TODO: maybe we need a small hysteresis?
/*  for (unsigned int i=0;i<2;++i) // check only a few upcoming
  {
    if (i+1 >= sizePoses()) break;
    Eigen::Vector2d start2conf = Pose(i+1).position() - Pose(0).position();
    double dist = start2conf.norm();
    start2conf = start2conf/dist; // normalize -> we don't use start2conf.normalize() since we want to use dist later
    if (start2conf.dot(d_start_goal) < threshold && dist>0.01) // skip very small displacements
    {
      ROS_DEBUG("detectDetoursBackwards() - mark TEB for deletion: curvature look-ahead relative to startconf");
      return true;
    }
  }*/	
  return false;
}




void TimedElasticBand::updateAndPruneTEB(boost::optional<const PoseSE2&> new_start, boost::optional<const PoseSE2&> new_goal, int min_samples)
{
  // first and simple approach: change only start confs (and virtual start conf for inital velocity)
  // TEST if optimizer can handle this "hard" placement

  if (new_start && sizePoses()>0)
  {    
    // find nearest state (using l2-norm) in order to prune the trajectory
    // (remove already passed states)
    double dist_cache = (new_start->position()- Pose(0).position()).norm();
    double dist;
    int lookahead = std::min<int>( sizePoses()-min_samples, 10); // satisfy min_samples, otherwise max 10 samples

    int nearest_idx = 0;
    for (int i = 1; i<=lookahead; ++i)
    {
      dist = (new_start->position()- Pose(i).position()).norm();
      if (dist<dist_cache)
      {
        dist_cache = dist;
        nearest_idx = i;
      }
      else break;
    }
    
    // prune trajectory at the beginning (and extrapolate sequences at the end if the horizon is fixed)
    if (nearest_idx>0)
    {
      // nearest_idx is equal to the number of samples to be removed (since it counts from 0 ;-) )
      // WARNING delete starting at pose 1, and overwrite the original pose(0) with new_start, since Pose(0) is fixed during optimization!
      deletePoses(1, nearest_idx);  // delete first states such that the closest state is the new first one
      deleteTimeDiffs(1, nearest_idx); // delete corresponding time differences
    }
    
    // update start
    Pose(0) = *new_start;
  }
  
  if (new_goal && sizePoses()>0)
  {
    BackPose() = *new_goal;
  }
};


bool TimedElasticBand::isTrajectoryInsideRegion(double radius, double max_dist_behind_robot, int skip_poses)
{
    if (sizePoses()<=0)
        return true;
    
    double radius_sq = radius*radius;
    double max_dist_behind_robot_sq = max_dist_behind_robot*max_dist_behind_robot;
    Eigen::Vector2d robot_orient = Pose(0).orientationUnitVec();
    
    for (int i=1; i<sizePoses(); i=i+skip_poses+1)
    {
        Eigen::Vector2d dist_vec = Pose(i).position()-Pose(0).position();
        double dist_sq = dist_vec.squaredNorm();
        
        if (dist_sq > radius_sq)
        {
            ROS_INFO("outside robot");
            return false;
        }
        
        // check behind the robot with a different distance, if specified (or >=0)
        if (max_dist_behind_robot >= 0 && dist_vec.dot(robot_orient) < 0 && dist_sq > max_dist_behind_robot_sq)
        {
            ROS_INFO("outside robot behind");
            return false;
        }
        
    }
    return true;
}




} // namespace teb_local_planner<|MERGE_RESOLUTION|>--- conflicted
+++ resolved
@@ -129,17 +129,10 @@
 
 void TimedElasticBand::deletePoses(int index, int number)
 {
-<<<<<<< HEAD
-	ROS_ASSERT(index+number<=pose_vec_.size());
-	for (unsigned int i = index; i<index+number; ++i)
-		delete pose_vec_.at(i);
-	pose_vec_.erase(pose_vec_.begin()+index, pose_vec_.begin()+index+number);
-=======
   ROS_ASSERT(index+number<=(int)pose_vec_.size());
   for (int i = index; i<index+number; ++i)
     delete pose_vec_.at(i);
   pose_vec_.erase(pose_vec_.begin()+index, pose_vec_.begin()+index+number);
->>>>>>> 63869aa9
 }
 
 void TimedElasticBand::deleteTimeDiff(int index)
@@ -151,17 +144,10 @@
 
 void TimedElasticBand::deleteTimeDiffs(int index, int number)
 {
-<<<<<<< HEAD
-	ROS_ASSERT(index+number<=timediff_vec_.size());
-	for (unsigned int i = index; i<index+number; ++i)
-		delete timediff_vec_.at(i);
-	timediff_vec_.erase(timediff_vec_.begin()+index, timediff_vec_.begin()+index+number);
-=======
   ROS_ASSERT(index+number<=timediff_vec_.size());
   for (int i = index; i<index+number; ++i)
     delete timediff_vec_.at(i);
   timediff_vec_.erase(timediff_vec_.begin()+index, timediff_vec_.begin()+index+number);
->>>>>>> 63869aa9
 }
 
 void TimedElasticBand::insertPose(int index, const PoseSE2& pose)
