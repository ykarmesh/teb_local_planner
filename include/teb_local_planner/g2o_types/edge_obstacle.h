--- conflicted
+++ resolved
@@ -263,147 +263,6 @@
   EIGEN_MAKE_ALIGNED_OPERATOR_NEW
 
 };
-<<<<<<< HEAD
-  
-
-
-/**
- * @class EdgeInflatedObstacle
- * @brief Edge defining the cost function for keeping a minimum distance from inflated obstacles.
- * 
- * The edge depends on a single vertex \f$ \mathbf{s}_i \f$ and minimizes: \n
- * \f$ \min \textrm{penaltyBelow}( dist2point, min_obstacle_dist ) \cdot weight_inflation \f$. \n
- * Additional, a second penalty is provided with \n
- * \f$ \min \textrm{penaltyBelow}( dist2point, inflation_dist ) \cdot weight_inflation \f$.
- * It is assumed that inflation_dist > min_obstacle_dist and weight_inflation << weight_inflation.
- * \e dist2point denotes the minimum distance to the point obstacle. \n
- * \e penaltyBelow denotes the penalty function, see penaltyBoundFromBelow() \n
- * @see TebOptimalPlanner::AddEdgesObstacles, TebOptimalPlanner::EdgeObstacle
- * @remarks Do not forget to call setTebConfig() and setObstacle()
- */     
-class EdgeInflatedObstacle : public g2o::BaseUnaryEdge<2, const Obstacle*, VertexPose>
-{
-public:
-    
-  /**
-   * @brief Construct edge.
-   */    
-  EdgeInflatedObstacle() 
-  {
-    _measurement = NULL;
-    _vertices[0] =NULL;
-  }
- 
-  /**
-   * @brief Destruct edge.
-   * 
-   * We need to erase vertices manually, since we want to keep them even if TebOptimalPlanner::clearGraph() is called.
-   * This is necessary since the vertices are managed by the Timed_Elastic_Band class.
-   */   
-  virtual ~EdgeInflatedObstacle() 
-  {
-    if(_vertices[0]) 
-      _vertices[0]->edges().erase(this);
-  }
-
-  /**
-   * @brief Actual cost function
-   */    
-  void computeError()
-  {
-    ROS_ASSERT_MSG(cfg_ && _measurement && robot_model_, "You must call setTebConfig(), setObstacle() and setRobotModel() on EdgeObstacle()");
-    const VertexPose* bandpt = static_cast<const VertexPose*>(_vertices[0]);
-
-    double dist = robot_model_->calculateDistance(bandpt->pose(), _measurement);
-
-    _error[0] = penaltyBoundFromBelow(dist, cfg_->obstacles.min_obstacle_dist, cfg_->optim.penalty_epsilon);
-    _error[1] = penaltyBoundFromBelow(dist, cfg_->obstacles.inflation_dist, 0.0);
-
-    
-    ROS_ASSERT_MSG(std::isfinite(_error[0]) && std::isfinite(_error[1]), "EdgeObstacle::computeError() _error[0]=%f, _error[1]=%f\n",_error[0], _error[1]);
-  }
-
-  /**
-   * @brief Compute and return error / cost value.
-   * 
-   * This method is called by TebOptimalPlanner::computeCurrentCost to obtain the current cost.
-   * @return 1D Cost / error vector
-   */   
-  ErrorVector& getError()
-  {
-    computeError();
-    return _error;
-  }
-  
-  /**
-   * @brief Read values from input stream
-   */    
-  virtual bool read(std::istream& is)
-  {
-  // is >> _measurement[0] >> _measurement[1];
-    return true;
-  }
-
-  /**
-   * @brief Write values to an output stream
-   */ 
-  virtual bool write(std::ostream& os) const
-  {
-  // os << information()(0,0) << " Error: " << _error[0] << ", Measurement X: " << _measurement[0] << ", Measurement Y: " << _measurement[1];
-    return os.good();
-  }
-  
-  /**
-   * @brief Set pointer to associated obstacle for the underlying cost function 
-   * @param obstacle 2D position vector containing the position of the obstacle
-   */ 
-  void setObstacle(const Obstacle* obstacle)
-  {
-    _measurement = obstacle;
-  }
-    
-  /**
-   * @brief Set pointer to the robot model 
-   * @param robot_model Robot model required for distance calculation
-   */ 
-  void setRobotModel(const BaseRobotFootprintModel* robot_model)
-  {
-    robot_model_ = robot_model;
-  }
-    
-  /**
-   * @brief Assign the TebConfig class for parameters.
-   * @param cfg TebConfig class
-   */   
-  void setTebConfig(const TebConfig& cfg)
-  {
-      cfg_ = &cfg;
-  }
-
-  /**
-   * @brief Set all parameters at once
-   * @param cfg TebConfig class
-   * @param robot_model Robot model required for distance calculation
-   * @param obstacle 2D position vector containing the position of the obstacle
-   */ 
-  void setParameters(const TebConfig& cfg, const BaseRobotFootprintModel* robot_model, const Obstacle* obstacle)
-  {
-    cfg_ = &cfg;
-    robot_model_ = robot_model;
-    _measurement = obstacle;
-  }
-  
-protected:
-
-  const TebConfig* cfg_; //!< Store TebConfig class for parameters
-  const BaseRobotFootprintModel* robot_model_; //!< Store pointer to robot_model
-  
-public:         
-  EIGEN_MAKE_ALIGNED_OPERATOR_NEW
-
-};
-=======
->>>>>>> 63869aa9
     
 
 } // end namespace
